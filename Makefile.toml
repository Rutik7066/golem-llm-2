--- conflicted
+++ resolved
@@ -144,11 +144,8 @@
 environment = get_env "ENVIRONMENT"
 is_dev = eq ${environment} "dev"
 
-<<<<<<< HEAD
-targets = array llm_openai llm_anthropic llm_grok llm_openrouter llm_ollama  llm_bedrock search_algolia search_elasticsearch search_meilisearch search_opensearch search_typesense graph_arangodb graph_janusgraph graph_neo4j
-=======
-targets = array llm_openai llm_anthropic llm_grok llm_openrouter llm_ollama llm_bedrock search_algolia search_elasticsearch search_meilisearch search_opensearch search_typesense
->>>>>>> 0a2ecd6b
+targets = array llm_openai llm_anthropic llm_grok llm_openrouter llm_ollama llm_bedrock search_algolia search_elasticsearch search_meilisearch search_opensearch search_typesense graph_arangodb graph_janusgraph graph_neo4j
+
 for target in ${targets}
     if ${is_portable}
         if ${is_dev}
