[config]
default_to_workspace = false
skip_core_tasks = true

[tasks.clean]
command = "cargo"
args = ["clean"]

[tasks.unit-tests]
command = "cargo"
args = ["test"]

[tasks.build]
script_runner = "@duckscript"
script = '''

<<<<<<< HEAD
domains = array llm websearch search video graph
=======
domains = array llm websearch search video exec
>>>>>>> f0571f53

# if there is no domain passed run for every domain
if is_empty ${1}
    for domain in ${domains}
        exec --fail-on-error cargo make --cwd ${domain} build
    end
else
    exec --fail-on-error cargo make --cwd ${1} build
end
'''

[tasks.release-build]
script_runner = "@duckscript"
script = '''

<<<<<<< HEAD

domains = array llm websearch search video graph
=======
domains = array llm websearch search video exec
>>>>>>> f0571f53

# if there is no domain passed run for every domain
if is_empty ${1}
    for domain in ${domains}
        exec --fail-on-error cargo make --cwd ${domain} release-build
    end
else
    exec --fail-on-error cargo make --cwd ${1} release-build
end
'''

[tasks.build-portable]
script_runner = "@duckscript"
script = '''
#!/bin/bash
<<<<<<< HEAD
domains = array llm websearch search video graph
=======

domains = array llm websearch search video exec

>>>>>>> f0571f53

# if there is no domain passed run for every domain
if is_empty ${1}
    for domain in ${domains}
        exec --fail-on-error cargo make --cwd ${domain} build-portable
    end
else
    exec --fail-on-error cargo make --cwd ${1} build-portable
end
'''

[tasks.release-build-portable]
script_runner = "@duckscript"
script = '''
#!/bin/bash
<<<<<<< HEAD
domains = array llm websearch search graph
=======

domains = array llm websearch search exec

>>>>>>> f0571f53

# if there is no domain passed run for every domain
if is_empty ${1}
    for domain in ${domains}
        exec --fail-on-error cargo make --cwd ${domain} release-build-portable
    end
else
    exec --fail-on-error cargo make --cwd ${1} release-build-portable
end
'''

[tasks.wit]
script_runner = "@duckscript"
script = '''
<<<<<<< HEAD
domains = array llm websearch search video graph
=======

domains = array llm websearch search video exec

>>>>>>> f0571f53

# if there is no domain passed run for every domain
if is_empty ${1}
    for domain in ${domains}
        exec --fail-on-error cargo make --cwd ${domain} wit
    end
else
    exec --fail-on-error cargo make --cwd ${1} wit
end
'''

[tasks.build-test-components]
description = "Builds all test components with golem-cli"
script_runner = "@duckscript"
script = '''
<<<<<<< HEAD
domains = array llm websearch search video graph
=======

domains = array llm websearch search video exec

>>>>>>> f0571f53

# if there is no domain passed run for every domain
if is_empty ${1}
    for domain in ${domains}
        exec --fail-on-error cargo make --cwd ${domain} build-test-components
    end
else
    exec --fail-on-error cargo make --cwd ${1} build-test-components
end
'''

[tasks.build-all]
script_runner = "@duckscript"
script = '''
mkdir components/debug

cm_run_task clean
cm_run_task build
cm_run_task copy-debug-artifacts

cm_run_task clean
cm_run_task build-portable
set_env "PORTABLE" "yes"
cm_run_task copy-debug-artifacts
'''

[tasks.release-build-all]
script_runner = "@duckscript"
script = '''
mkdir components/release

cm_run_task set-version

cm_run_task clean
cm_run_task release-build
cm_run_task copy-release-artifacts

cm_run_task clean
cm_run_task release-build-portable
set_env "PORTABLE" "yes"
cm_run_task copy-release-artifacts
'''

[tasks.copy-debug-artifacts]
script_runner = "@duckscript"
script = '''

portable = get_env "PORTABLE"
is_portable = eq ${portable} "yes"
environment = get_env "ENVIRONMENT"
is_dev = eq ${environment} "dev"


targets = array llm_openai llm_anthropic llm_grok llm_openrouter llm_ollama web_search_brave web_search_google web_search_serper web_search_tavily search_algolia search_elasticsearch search_meilisearch search_opensearch search_typesense video_kling video_runway video_veo video_stability graph_arangodb graph_janusgraph graph_neo4j

for target in ${targets}
    echo "Copying artifacts for ${target}..."
    if ${is_portable}
        if ${is_dev}
            cp target/wasm32-wasip1/debug/golem_${target}.wasm components/debug/golem_${target}-portable-dev.wasm
        else
            cp target/wasm32-wasip1/debug/golem_${target}.wasm components/debug/golem_${target}-portable.wasm
        end
    else
        if ${is_dev}
            cp target/wasm32-wasip1/debug/golem_${target}.wasm components/debug/golem_${target}-dev.wasm
        else
            cp target/wasm32-wasip1/debug/golem_${target}.wasm components/debug/golem_${target}.wasm
        end
    end
end

echo "Copying artifacts for exec..."
if ${is_portable}
    if ${is_dev}
        cp target/debug/golem_exec_portable.wasm components/debug/golem_exec-portable-dev.wasm
        cp target/debug/golem_exec_python_portable.wasm components/debug/golem_exec_python-portable-dev.wasm
        cp target/debug/golem_exec_javascript_portable.wasm components/debug/golem_exec_javascript-portable-dev.wasm
    else
        cp target/debug/golem_exec_portable.wasm components/debug/golem_exec-portable.wasm
        cp target/debug/golem_exec_python_portable.wasm components/debug/golem_exec_python-portable.wasm
        cp target/debug/golem_exec_javascript_portable.wasm components/debug/golem_exec_javascript-portable.wasm
    end
else
    if ${is_dev}
        cp target/debug/golem_exec.wasm components/debug/golem_exec-dev.wasm
        cp target/debug/golem_exec_python.wasm components/debug/golem_exec_python-dev.wasm
        cp target/debug/golem_exec_javascript.wasm components/debug/golem_exec_javascript-dev.wasm
    else
        cp target/debug/golem_exec.wasm components/debug/golem_exec.wasm
        cp target/debug/golem_exec_python.wasm components/debug/golem_exec_python.wasm
        cp target/debug/golem_exec_javascript.wasm components/debug/golem_exec_javascript.wasm
    end
end
'''

[tasks.copy-release-artifacts]
script_runner = "@duckscript"
script = '''

portable = get_env "PORTABLE"
is_portable = eq ${portable} "yes"
environment = get_env "ENVIRONMENT"
is_dev = eq ${environment} "dev"


<<<<<<< HEAD
targets = array llm_openai llm_anthropic llm_grok llm_openrouter llm_ollama websearch_brave websearch_google websearch_serper websearch_tavily search_algolia search_elasticsearch search_meilisearch search_opensearch search_typesense video_kling video_runway video_veo video_stability graph_arangodb graph_janusgraph graph_neo4j
=======

targets = array llm_openai llm_anthropic llm_grok llm_openrouter llm_ollama web_search_brave web_search_google web_search_serper web_search_tavily search_algolia search_elasticsearch search_meilisearch search_opensearch search_typesense video_kling video_runway video_veo video_stability

>>>>>>> f0571f53

for target in ${targets}
    echo "Copying artifacts for ${target}..."
    if ${is_portable}
        if ${is_dev}
            cp target/wasm32-wasip1/release/golem_${target}.wasm components/release/golem_${target}-portable-dev.wasm
        else
            cp target/wasm32-wasip1/release/golem_${target}.wasm components/release/golem_${target}-portable.wasm
        end
    else
        if ${is_dev}
            cp target/wasm32-wasip1/release/golem_${target}.wasm components/release/golem_${target}-dev.wasm
        else
            cp target/wasm32-wasip1/release/golem_${target}.wasm components/release/golem_${target}.wasm
        end
    end
end

echo "Copying artifacts for exec..."
if ${is_portable}
    if ${is_dev}
        cp target/release/golem_exec_portable.wasm components/release/golem_exec-portable-dev.wasm
        cp target/release/golem_exec_python_portable.wasm components/release/golem_exec_python-portable-dev.wasm
        cp target/release/golem_exec_javascript_portable.wasm components/release/golem_exec_javascript-portable-dev.wasm
    else
        cp target/release/golem_exec_portable.wasm components/release/golem_exec-portable.wasm
        cp target/release/golem_exec_python_portable.wasm components/release/golem_exec_python-portable.wasm
        cp target/release/golem_exec_javascript_portable.wasm components/release/golem_exec_javascript-portable.wasm
    end
else
    if ${is_dev}
        cp target/release/golem_exec.wasm components/release/golem_exec-dev.wasm
        cp target/release/golem_exec_python.wasm components/release/golem_exec_python-dev.wasm
        cp target/release/golem_exec_javascript.wasm components/release/golem_exec_javascript-dev.wasm
    else
        cp target/release/golem_exec.wasm components/release/golem_exec.wasm
        cp target/release/golem_exec_python.wasm components/release/golem_exec_python.wasm
        cp target/release/golem_exec_javascript.wasm components/release/golem_exec_javascript.wasm
    end
end
'''

# Maintenance tasks
[tasks.check]
description = "Runs rustfmt and clippy checks without applying any fix"
dependencies = ["check-clippy", "check-rustfmt"]

[tasks.check-rustfmt]
description = "Runs rustfmt checks without applying any fix"
install_crate = "rustfmt"
command = "cargo"
args = ["fmt", "--all", "--", "--check"]

[tasks.check-clippy]
description = "Runs clippy checks without applying any fix"
install_crate = "clippy"
command = "cargo"
args = ["clippy", "--all-targets", "--", "--no-deps", "-Dwarnings"]

[tasks.fix]
description = "Runs rustfmt and clippy checks and applies fixes"
dependencies = ["wit", "fix-clippy", "fix-rustfmt"]

[tasks.fix-rustfmt]
description = "Runs rustfmt checks and applies fixes"
install_crate = "rustfmt"
command = "cargo"
args = ["fmt", "--all"]

[tasks.fix-clippy]
description = "Runs clippy checks and applies fixes"
install_crate = "clippy"
command = "cargo"
args = [
    "clippy",
    "--fix",
    "--allow-dirty",
    "--allow-staged",
    "--",
    "--no-deps",
    "-Dwarnings",
]

[tasks.set-version]
description = "Sets the version in all Cargo.toml files to the value of the VERSION environment variable"
condition = { env_set = ["VERSION"] }
script = '''
grep -rl --include 'Cargo.toml' '0\.0\.0' | xargs sed -i "s/0\.0\.0/${VERSION}/g"
'''

[tasks.set-version.mac]
condition = { env_set = ["VERSION"] }
script = '''
grep -rl --include '.*Cargo\.toml' '0\.0\.0' | xargs sed -i "" "s/0\.0\.0/${VERSION}/g"
'''

[tasks.set-version.windows]
script_runner = "powershell"
script_extension = "ps1"
condition = { env_set = ["VERSION"] }
script = '''
$cargoFiles = Get-ChildItem . Cargo.toml -rec
foreach ($file in $cargoFiles)
{
    (Get-Content $file.PSPath) |
    Foreach-Object { $_ -replace "0.0.0", $Env:VERSION } |
    Set-Content $file.PSPath
}
'''<|MERGE_RESOLUTION|>--- conflicted
+++ resolved
@@ -14,11 +14,7 @@
 script_runner = "@duckscript"
 script = '''
 
-<<<<<<< HEAD
-domains = array llm websearch search video graph
-=======
-domains = array llm websearch search video exec
->>>>>>> f0571f53
+domains = array llm websearch search video exec graph
 
 # if there is no domain passed run for every domain
 if is_empty ${1}
@@ -34,12 +30,7 @@
 script_runner = "@duckscript"
 script = '''
 
-<<<<<<< HEAD
-
-domains = array llm websearch search video graph
-=======
-domains = array llm websearch search video exec
->>>>>>> f0571f53
+domains = array llm websearch search video exec graph
 
 # if there is no domain passed run for every domain
 if is_empty ${1}
@@ -55,13 +46,7 @@
 script_runner = "@duckscript"
 script = '''
 #!/bin/bash
-<<<<<<< HEAD
-domains = array llm websearch search video graph
-=======
-
-domains = array llm websearch search video exec
-
->>>>>>> f0571f53
+domains = array llm websearch search video exec graph
 
 # if there is no domain passed run for every domain
 if is_empty ${1}
@@ -77,13 +62,7 @@
 script_runner = "@duckscript"
 script = '''
 #!/bin/bash
-<<<<<<< HEAD
-domains = array llm websearch search graph
-=======
-
-domains = array llm websearch search exec
-
->>>>>>> f0571f53
+domains = array llm websearch search exec graph
 
 # if there is no domain passed run for every domain
 if is_empty ${1}
@@ -98,13 +77,7 @@
 [tasks.wit]
 script_runner = "@duckscript"
 script = '''
-<<<<<<< HEAD
-domains = array llm websearch search video graph
-=======
-
-domains = array llm websearch search video exec
-
->>>>>>> f0571f53
+domains = array llm websearch search video exec graph
 
 # if there is no domain passed run for every domain
 if is_empty ${1}
@@ -120,13 +93,7 @@
 description = "Builds all test components with golem-cli"
 script_runner = "@duckscript"
 script = '''
-<<<<<<< HEAD
-domains = array llm websearch search video graph
-=======
-
-domains = array llm websearch search video exec
-
->>>>>>> f0571f53
+domains = array llm websearch search video exec graph
 
 # if there is no domain passed run for every domain
 if is_empty ${1}
@@ -233,13 +200,7 @@
 is_dev = eq ${environment} "dev"
 
 
-<<<<<<< HEAD
-targets = array llm_openai llm_anthropic llm_grok llm_openrouter llm_ollama websearch_brave websearch_google websearch_serper websearch_tavily search_algolia search_elasticsearch search_meilisearch search_opensearch search_typesense video_kling video_runway video_veo video_stability graph_arangodb graph_janusgraph graph_neo4j
-=======
-
-targets = array llm_openai llm_anthropic llm_grok llm_openrouter llm_ollama web_search_brave web_search_google web_search_serper web_search_tavily search_algolia search_elasticsearch search_meilisearch search_opensearch search_typesense video_kling video_runway video_veo video_stability
-
->>>>>>> f0571f53
+targets = array llm_openai llm_anthropic llm_grok llm_openrouter llm_ollama web_search_brave web_search_google web_search_serper web_search_tavily search_algolia search_elasticsearch search_meilisearch search_opensearch search_typesense video_kling video_runway video_veo video_stability graph_arangodb graph_janusgraph graph_neo4j
 
 for target in ${targets}
     echo "Copying artifacts for ${target}..."
